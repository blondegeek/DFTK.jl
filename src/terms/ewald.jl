import SpecialFunctions: erfc
using ChainRulesCore

"""
Ewald term: electrostatic energy per unit cell of the array of point
charges defined by `model.atoms` in a uniform background of
compensating charge yielding net neutrality.
"""
struct Ewald end
(::Ewald)(basis) = TermEwald(basis)

struct TermEwald{T} <: Term
    energy::T  # precomputed energy
end
function TermEwald(basis::PlaneWaveBasis{T}) where {T}
    TermEwald(T(energy_ewald(basis.model)))
end

function ene_ops(term::TermEwald, basis::PlaneWaveBasis, ψ, occ; kwargs...)
    (E=term.energy, ops=[NoopOperator(basis, kpt) for kpt in basis.kpoints])
end

@timing "forces: Ewald" function compute_forces(term::TermEwald, basis::PlaneWaveBasis{T},
                                                ψ, occ; kwargs...) where {T}
    # TODO this could be precomputed
    forces = zero(basis.model.positions)
    energy_ewald(basis.model; forces)
    forces
end

<<<<<<< HEAD
function energy_ewald(model::Model; kwargs...)
    # charges   = [charge_ionic(elem) for (elem, positions) in model.atoms for pos in positions]
    # positions = [pos for (_, positions) in model.atoms for pos in positions]

    # Zygote complains about mutation when one uses chained for-comprehensions without bracketing
    # TODO this should be avoided or moved into workarounds/chainrules.jl
    charges   = [[charge_ionic(elem) for pos in positions] for (elem, positions) in model.atoms]
    charges   = reduce(vcat, charges)
    positions = [[pos for pos in positions] for (_, positions) in model.atoms]
    positions = reduce(vcat, positions)

    isempty(charges) && return zero(eltype(model.lattice))
=======
function energy_ewald(model::Model{T}; kwargs...) where {T}
    isempty(model.atoms) && return zero(T)
>>>>>>> 2c2b9aa3

    # DFTK currently assumes that the compensating charge in the electronic and nuclear
    # terms is equal and of opposite sign. See also the PSP correction term, where
    # n_electrons is used synonymously for sum of charges
    charges = T.(charge_ionic.(model.atoms))
    @assert sum(charges) == model.n_electrons
    energy_ewald(model.lattice, charges, model.positions; kwargs...)
end

"""
Compute the electrostatic interaction energy per unit cell between point
charges in a uniform background of compensating charge to yield net
neutrality. The `lattice` and `recip_lattice` should contain the
lattice and reciprocal lattice vectors as columns. `charges` and
`positions` are the point charges and their positions (as an array of
arrays) in fractional coordinates. If `forces` is not nothing, minus the derivatives
of the energy with respect to `positions` is computed.
"""
function energy_ewald(lattice, charges, positions; η=nothing, forces=nothing)
    T = eltype(lattice)
    for i=1:3
        if iszero(lattice[:, i])
            # TODO should something more clever be done here? For now
            # we assume that we are not interested in the Ewald
            # energy of non-3D systems
            return zero(T)
        end
    end
    energy_ewald(lattice, compute_recip_lattice(lattice), charges, positions; η, forces)
end

# Function to return the indices corresponding
# to a particular shell
# TODO switch to an O(N) implementation
function shell_indices(ish)
    [[i,j,k] for i in -ish:ish for j in -ish:ish for k in -ish:ish if maximum(abs.([i,j,k])) == ish]
end

<<<<<<< HEAD
=======
# This could be factorised with Pairwise, but its use of `atom_types` would slow down this
# computationally intensive Ewald sums. So we leave it as it for now.
>>>>>>> 2c2b9aa3
function energy_ewald(lattice::AbstractMatrix{T}, recip_lattice, charges, positions; η=nothing, forces=nothing) where {T}
    @assert T == eltype(recip_lattice)
    @assert length(charges) == length(positions)
    if η === nothing
        # Balance between reciprocal summation and real-space summation
        # with a slight bias towards reciprocal summation
        η = sqrt(sqrt(T(1.69) * norm(recip_lattice ./ 2T(π)) / norm(lattice))) / 2
    end
<<<<<<< HEAD
    ChainRulesCore.@ignore_derivatives if forces !== nothing
        @assert size(forces) == size(positions)
        forces_real = copy(forces)
        forces_recip = copy(forces)
=======
    
    ChainRulesCore.@ignore_derivatives begin
        if forces !== nothing
            @assert size(forces) == size(positions)
            forces_real = copy(forces)
            forces_recip = copy(forces)
        end
>>>>>>> 2c2b9aa3
    end

    # Numerical cutoffs to obtain meaningful contributions. These are very conservative.
    # The largest argument to the exp(-x) function
    max_exp_arg = -log(eps(T)) + 5  # add some wiggle room
    max_erfc_arg = sqrt(max_exp_arg)  # erfc(x) ~= exp(-x^2)/(sqrt(π)x) for large x

    #
    # Reciprocal space sum
    #
    # Initialize reciprocal sum with correction term for charge neutrality
    sum_recip::T = - (sum(charges)^2 / 4η^2)

    # Loop over reciprocal-space shells
    gsh = 1 # Exclude G == 0
    any_term_contributes = true
    while any_term_contributes
        any_term_contributes = false

        # Compute G vectors and moduli squared for this shell patch
        for G in shell_indices(gsh)
            Gsq = sum(abs2, recip_lattice * G)

            # Check if the Gaussian exponent is small enough
            # for this term to contribute to the reciprocal sum
            exponent = Gsq / 4η^2
            if exponent > max_exp_arg
                continue
            end

            cos_strucfac = sum(Z * cos(2T(π) * dot(r, G)) for (r, Z) in zip(positions, charges))
            sin_strucfac = sum(Z * sin(2T(π) * dot(r, G)) for (r, Z) in zip(positions, charges))
            sum_strucfac = cos_strucfac^2 + sin_strucfac^2

            any_term_contributes = true
            sum_recip += sum_strucfac * exp(-exponent) / Gsq

<<<<<<< HEAD
            ChainRulesCore.@ignore_derivatives if forces !== nothing
                for (ir, r) in enumerate(positions)
                    Z = charges[ir]
                    dc = -Z*2T(π)*G*sin(2T(π) * dot(r, G))
                    ds = +Z*2T(π)*G*cos(2T(π) * dot(r, G))
                    dsum = 2cos_strucfac*dc + 2sin_strucfac*ds
                    forces_recip[ir] -= dsum * exp(-exponent)/Gsq
=======
            ChainRulesCore.@ignore_derivatives begin 
                if forces !== nothing
                    for (ir, r) in enumerate(positions)
                        Z = charges[ir]
                        dc = -Z*2T(π)*G*sin(2T(π) * dot(r, G))
                        ds = +Z*2T(π)*G*cos(2T(π) * dot(r, G))
                        dsum = 2cos_strucfac*dc + 2sin_strucfac*ds
                        forces_recip[ir] -= dsum * exp(-exponent)/Gsq
                    end
>>>>>>> 2c2b9aa3
                end
            end
        end
        gsh += 1
    end
    # Amend sum_recip by proper scaling factors:
    sum_recip *= 4T(π) / compute_unit_cell_volume(lattice)
<<<<<<< HEAD
    ChainRulesCore.@ignore_derivatives if forces !== nothing
        forces_recip .*= 4T(π) / compute_unit_cell_volume(lattice)
=======
    ChainRulesCore.@ignore_derivatives begin
        if forces !== nothing
            forces_recip .*= 4T(π) / compute_unit_cell_volume(lattice)
        end
>>>>>>> 2c2b9aa3
    end

    #
    # Real-space sum
    #
    # Initialize real-space sum with correction term for uniform background
    sum_real::T = -2η / sqrt(T(π)) * sum(Z -> Z^2, charges)

    # Loop over real-space shells
    rsh = 0 # Include R = 0
    any_term_contributes = true
    while any_term_contributes || rsh <= 1
        any_term_contributes = false

        # Loop over R vectors for this shell patch
        for R in shell_indices(rsh)
            for i = 1:length(positions), j = 1:length(positions)
                # Avoid self-interaction
                rsh == 0 && i == j && continue

                ti = positions[i]
                Zi = charges[i]
                tj = positions[j]
                Zj = charges[j]

                Δr = lattice * (ti - tj - R)
                dist = norm(Δr)

                # erfc decays very quickly, so cut off at some point
                if η * dist > max_erfc_arg
                    continue
                end

                any_term_contributes = true
                energy_contribution = Zi * Zj * erfc(η * dist) / dist
                sum_real += energy_contribution
<<<<<<< HEAD
                ChainRulesCore.@ignore_derivatives if forces !== nothing
                    # `dE_ddist` is the derivative of `energy_contribution` w.r.t. `dist`
                    dE_ddist = Zi * Zj * η * (-2exp(-(η * dist)^2) / sqrt(T(π)))
                    dE_ddist -= energy_contribution
                    dE_ddist /= dist
                    dE_dti = lattice' * ((dE_ddist / dist) * Δr)
                    forces_real[i] -= dE_dti
                    forces_real[j] += dE_dti
=======
                ChainRulesCore.@ignore_derivatives begin
                    if forces !== nothing
                        # `dE_ddist` is the derivative of `energy_contribution` w.r.t. `dist`
                        dE_ddist = Zi * Zj * η * (-2exp(-(η * dist)^2) / sqrt(T(π)))
                        dE_ddist -= energy_contribution
                        dE_ddist /= dist
                        dE_dti = lattice' * ((dE_ddist / dist) * Δr)
                        forces_real[i] -= dE_dti
                        forces_real[j] += dE_dti
                    end
>>>>>>> 2c2b9aa3
                end
            end # i,j
        end # R
        rsh += 1
    end
    energy = (sum_recip + sum_real) / 2  # Divide by 2 (because of double counting)
<<<<<<< HEAD
    ChainRulesCore.@ignore_derivatives if forces !== nothing
        forces .= (forces_recip .+ forces_real) ./ 2
=======
    ChainRulesCore.@ignore_derivatives begin
        if forces !== nothing
            forces .= (forces_recip .+ forces_real) ./ 2
        end
>>>>>>> 2c2b9aa3
    end
    energy
end<|MERGE_RESOLUTION|>--- conflicted
+++ resolved
@@ -28,23 +28,8 @@
     forces
 end
 
-<<<<<<< HEAD
-function energy_ewald(model::Model; kwargs...)
-    # charges   = [charge_ionic(elem) for (elem, positions) in model.atoms for pos in positions]
-    # positions = [pos for (_, positions) in model.atoms for pos in positions]
-
-    # Zygote complains about mutation when one uses chained for-comprehensions without bracketing
-    # TODO this should be avoided or moved into workarounds/chainrules.jl
-    charges   = [[charge_ionic(elem) for pos in positions] for (elem, positions) in model.atoms]
-    charges   = reduce(vcat, charges)
-    positions = [[pos for pos in positions] for (_, positions) in model.atoms]
-    positions = reduce(vcat, positions)
-
-    isempty(charges) && return zero(eltype(model.lattice))
-=======
 function energy_ewald(model::Model{T}; kwargs...) where {T}
     isempty(model.atoms) && return zero(T)
->>>>>>> 2c2b9aa3
 
     # DFTK currently assumes that the compensating charge in the electronic and nuclear
     # terms is equal and of opposite sign. See also the PSP correction term, where
@@ -83,11 +68,8 @@
     [[i,j,k] for i in -ish:ish for j in -ish:ish for k in -ish:ish if maximum(abs.([i,j,k])) == ish]
 end
 
-<<<<<<< HEAD
-=======
 # This could be factorised with Pairwise, but its use of `atom_types` would slow down this
 # computationally intensive Ewald sums. So we leave it as it for now.
->>>>>>> 2c2b9aa3
 function energy_ewald(lattice::AbstractMatrix{T}, recip_lattice, charges, positions; η=nothing, forces=nothing) where {T}
     @assert T == eltype(recip_lattice)
     @assert length(charges) == length(positions)
@@ -96,12 +78,6 @@
         # with a slight bias towards reciprocal summation
         η = sqrt(sqrt(T(1.69) * norm(recip_lattice ./ 2T(π)) / norm(lattice))) / 2
     end
-<<<<<<< HEAD
-    ChainRulesCore.@ignore_derivatives if forces !== nothing
-        @assert size(forces) == size(positions)
-        forces_real = copy(forces)
-        forces_recip = copy(forces)
-=======
     
     ChainRulesCore.@ignore_derivatives begin
         if forces !== nothing
@@ -109,7 +85,6 @@
             forces_real = copy(forces)
             forces_recip = copy(forces)
         end
->>>>>>> 2c2b9aa3
     end
 
     # Numerical cutoffs to obtain meaningful contributions. These are very conservative.
@@ -147,15 +122,6 @@
             any_term_contributes = true
             sum_recip += sum_strucfac * exp(-exponent) / Gsq
 
-<<<<<<< HEAD
-            ChainRulesCore.@ignore_derivatives if forces !== nothing
-                for (ir, r) in enumerate(positions)
-                    Z = charges[ir]
-                    dc = -Z*2T(π)*G*sin(2T(π) * dot(r, G))
-                    ds = +Z*2T(π)*G*cos(2T(π) * dot(r, G))
-                    dsum = 2cos_strucfac*dc + 2sin_strucfac*ds
-                    forces_recip[ir] -= dsum * exp(-exponent)/Gsq
-=======
             ChainRulesCore.@ignore_derivatives begin 
                 if forces !== nothing
                     for (ir, r) in enumerate(positions)
@@ -165,7 +131,6 @@
                         dsum = 2cos_strucfac*dc + 2sin_strucfac*ds
                         forces_recip[ir] -= dsum * exp(-exponent)/Gsq
                     end
->>>>>>> 2c2b9aa3
                 end
             end
         end
@@ -173,15 +138,10 @@
     end
     # Amend sum_recip by proper scaling factors:
     sum_recip *= 4T(π) / compute_unit_cell_volume(lattice)
-<<<<<<< HEAD
-    ChainRulesCore.@ignore_derivatives if forces !== nothing
-        forces_recip .*= 4T(π) / compute_unit_cell_volume(lattice)
-=======
     ChainRulesCore.@ignore_derivatives begin
         if forces !== nothing
             forces_recip .*= 4T(π) / compute_unit_cell_volume(lattice)
         end
->>>>>>> 2c2b9aa3
     end
 
     #
@@ -218,16 +178,6 @@
                 any_term_contributes = true
                 energy_contribution = Zi * Zj * erfc(η * dist) / dist
                 sum_real += energy_contribution
-<<<<<<< HEAD
-                ChainRulesCore.@ignore_derivatives if forces !== nothing
-                    # `dE_ddist` is the derivative of `energy_contribution` w.r.t. `dist`
-                    dE_ddist = Zi * Zj * η * (-2exp(-(η * dist)^2) / sqrt(T(π)))
-                    dE_ddist -= energy_contribution
-                    dE_ddist /= dist
-                    dE_dti = lattice' * ((dE_ddist / dist) * Δr)
-                    forces_real[i] -= dE_dti
-                    forces_real[j] += dE_dti
-=======
                 ChainRulesCore.@ignore_derivatives begin
                     if forces !== nothing
                         # `dE_ddist` is the derivative of `energy_contribution` w.r.t. `dist`
@@ -238,22 +188,16 @@
                         forces_real[i] -= dE_dti
                         forces_real[j] += dE_dti
                     end
->>>>>>> 2c2b9aa3
                 end
             end # i,j
         end # R
         rsh += 1
     end
     energy = (sum_recip + sum_real) / 2  # Divide by 2 (because of double counting)
-<<<<<<< HEAD
-    ChainRulesCore.@ignore_derivatives if forces !== nothing
-        forces .= (forces_recip .+ forces_real) ./ 2
-=======
     ChainRulesCore.@ignore_derivatives begin
         if forces !== nothing
             forces .= (forces_recip .+ forces_real) ./ 2
         end
->>>>>>> 2c2b9aa3
     end
     energy
 end