--- conflicted
+++ resolved
@@ -43,16 +43,12 @@
 function symmetry_operations(lattice, atoms, magnetic_moments=[];
                              is_time_reversal=true, tol_symmetry=SYMMETRY_TOLERANCE)
     Ws, ws = spglib_get_symmetry(lattice, atoms, magnetic_moments; tol_symmetry)
-<<<<<<< HEAD
-    symmetries = unique([SymOp(W, w) for (W, w) in zip(Ws, ws)])
+    symmetries = ([SymOp(W, w) for (W, w) in zip(Ws, ws)])
     if is_time_reversal
         symmetries = vcat(symmetries,
                           [SymOp(symop.W, symop.τ, true) for symop in symmetries])
     end
     symmetries
-=======
-    [SymOp(W, w) for (W, w) in zip(Ws, ws)]
->>>>>>> 38139f4e
 end
 
 """
