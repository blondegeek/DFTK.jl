using Test
using DFTK
using GenericLinearAlgebra

include("testcases.jl")

function discretized_hamiltonian(T, testcase)
    model = model_DFT(Array{T}(testcase.lattice), testcase.atoms,
                      testcase.positions, [:lda_x, :lda_c_vwn])

    # For interval arithmetic to give useful numbers,
    # the fft_size should be a power of 2
    Ecut = 10
    fft_size = nextpow.(2, compute_fft_size(model, Ecut))
    basis = PlaneWaveBasis(model; Ecut, kgrid=(1, 1, 1), fft_size)

    Hamiltonian(basis; ρ=guess_density(basis))
end

@testset "Application of an LDA Hamiltonian with Intervals" begin
    import IntervalArithmetic: Interval, radius, mid

    T = Float64
    ham    = discretized_hamiltonian(T, silicon)
    hamInt = discretized_hamiltonian(Interval{T}, silicon)
    @test length(ham.basis.model.symmetries) == length(hamInt.basis.model.symmetries)

    hamk = ham.blocks[1]
    hamIntk = hamInt.blocks[1]

    x = randn(Complex{T}, length(G_vectors(ham.basis, ham.basis.kpoints[1])))
    ref = hamk * x
    res = hamIntk * Interval.(x)

    # Small difference between interval arithmetic and normal application
    @test maximum(mid, abs.(res .- ref)) < 1e-9

    # Small error determined by interval arithmetic
    @test maximum(radius, abs.(res)) < 1e-9
end

@testset "compute_occupation with Intervals" begin
    import IntervalArithmetic: Interval, mid
    testcase = silicon

    model = model_LDA(Matrix{Interval{Float64}}(testcase.lattice),
                      testcase.atoms, testcase.positions)
    basis = PlaneWaveBasis(model; Ecut=10, kgrid=(1, 1, 1))

    eigenvalues = [[-0.17268859, 0.26999098, 0.2699912, 0.2699914, 0.35897297, 0.3589743],
                   [-0.08567941, 0.00889772, 0.2246137, 0.2246138, 0.31941655, 0.3870046]]
    occupations, εF = DFTK.compute_occupation(basis, Vector{Interval{Float64}}.(eigenvalues);
<<<<<<< HEAD
                                              occupation_threshold=1e-5)
=======
                                              occupation_threshold=1e-7)
>>>>>>> 8cfc91bb


    @test mid.(εF) ≈ 0.2246137 atol=1e-6
    @test mid.(sum(sum, occupations)) ≈ 8.0
end<|MERGE_RESOLUTION|>--- conflicted
+++ resolved
@@ -50,11 +50,7 @@
     eigenvalues = [[-0.17268859, 0.26999098, 0.2699912, 0.2699914, 0.35897297, 0.3589743],
                    [-0.08567941, 0.00889772, 0.2246137, 0.2246138, 0.31941655, 0.3870046]]
     occupations, εF = DFTK.compute_occupation(basis, Vector{Interval{Float64}}.(eigenvalues);
-<<<<<<< HEAD
-                                              occupation_threshold=1e-5)
-=======
                                               occupation_threshold=1e-7)
->>>>>>> 8cfc91bb
 
 
     @test mid.(εF) ≈ 0.2246137 atol=1e-6
